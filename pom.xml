<?xml version="1.0" encoding="UTF-8"?>
<!-- Licensed to the Apache Software Foundation (ASF) under one or more contributor 
  license agreements. See the NOTICE file distributed with this work for additional 
  information regarding copyright ownership. The ASF licenses this file to 
  you under the Apache License, Version 2.0 (the "License"); you may not use 
  this file except in compliance with the License. You may obtain a copy of 
  the License at http://www.apache.org/licenses/LICENSE-2.0 Unless required 
  by applicable law or agreed to in writing, software distributed under the 
  License is distributed on an "AS IS" BASIS, WITHOUT WARRANTIES OR CONDITIONS 
  OF ANY KIND, either express or implied. See the License for the specific 
  language governing permissions and limitations under the License. -->

<project xmlns="http://maven.apache.org/POM/4.0.0" xmlns:xsi="http://www.w3.org/2001/XMLSchema-instance" xsi:schemaLocation="http://maven.apache.org/POM/4.0.0 http://maven.apache.org/xsd/maven-4.0.0.xsd">
  <parent>
    <artifactId>apache</artifactId>
    <groupId>org.apache</groupId>
    <version>26</version>
  </parent>
  
  <modelVersion>4.0.0</modelVersion>
  <groupId>org.apache.ftpserver</groupId>
  <artifactId>ftpserver-parent</artifactId>
  <packaging>pom</packaging>
  <name>Apache FtpServer Parent</name>
  <version>1.2.1-SNAPSHOT</version>
  <url>https://mina.apache.org/ftpserverproject</url>
  
  <issueManagement>
    <system>Jira</system>
    <url>https://issues.apache.org/jira/browse/FTPSERVER</url>
  </issueManagement>
  
  <inceptionYear>2003</inceptionYear>

  <licenses>
    <license>
      <name>Apache 2.0 License</name>
      <url>https://www.apache.org/licenses/LICENSE-2.0</url>
      <distribution>repo</distribution>
    </license>
  </licenses>

  <mailingLists>
    <mailingList>
      <name>FtpServer Users mailing list</name>
      <subscribe>ftpserver-users-subscribe@mina.apache.org</subscribe>
      <unsubscribe>ftpserver-users-unsubscribe@mina.apache.org</unsubscribe>
      <post>ftpserver-users@mina.apache.org</post>
      <archive>https://mail-archives.apache.org/mod_mbox/mina-ftpserver-users/</archive>
    </mailingList>
    
    <mailingList>
      <name>MINA Development mailing list</name>
      <subscribe>dev-subscribe@mina.apache.org</subscribe>
      <unsubscribe>dev-unsubscribe@mina.apache.org</unsubscribe>
      <post>dev@mina.apache.org</post>
      <archive>https://mail-archives.apache.org/mod_mbox/mina-dev/</archive>
      <otherArchives>
        <otherArchive>http://www.nabble.com/Apache-MINA-f16868.html</otherArchive>
      </otherArchives>
    </mailingList>
    
    <mailingList>
      <name>MINA Commit mailing list</name>
      <subscribe>commits-subscribe@mina.apache.org</subscribe>
      <unsubscribe>commits-unsubscribe@mina.apache.org</unsubscribe>
      <archive>https://mail-archives.apache.org/mod_mbox/mina-commits/</archive>
    </mailingList>
  </mailingLists>

  <developers>
    <developer>
      <id>ngn</id>
      <name>Niklas Gustavsson</name>
      <email>niklas@protocol7.com</email>
    </developer>
    
    <developer>
      <id>rana_b</id>
      <name>Rana Battacharyya</name>
      <email>rana_b.{aT}.yahoo.{d0T}.com</email>
    </developer>
    
    <developer>
      <id>hammant</id>
      <name>Paul Hammant</name>
      <email>paul.{aT}.hammant.{d0T}.org</email>
    </developer>
    
    <developer>
      <id>sergey</id>
      <name>Sergey M Vladimirov</name>
      <email>vlsergey.{aT}.gmail.{d0T}.com</email>
      <organization>Netcracker corp.</organization>
    </developer>
  </developers>

  <contributors>
    <contributor>
      <name>Birkir A. Barkarson</name>
    </contributor>
    
    <contributor>
      <name>David H. DeWolf</name>
      <email>ddewolf.{aT}.apache.{d0T}.org</email>
      <organization>Vivare, INC</organization>
    </contributor>
    
    <contributor>
      <name>Luis Sanabria</name>
    </contributor>
    
    <contributor>
      <name>Daniel Hagen</name>
    </contributor>
    
    <contributor>
      <name>KwangYul Seo</name>
    </contributor>
    
    <contributor>
      <name>Dave Roberts</name>
      <organization>SAA Consultants Ltd</organization>
    </contributor>
    
    <contributor>
      <name>Nick Vincent</name>
    </contributor>
    
    <contributor>
      <name>Andrea Francia</name>
      <url>http://andreafrancia.blogspot.com</url>
    </contributor>
  </contributors>

  <scm>
    <connection>scm:git:https://gitbox.apache.org/repos/asf/mina-ftpserver.git</connection>
    <developerConnection>scm:git:https://gitbox.apache.org/repos/asf/mina-ftpserver.git</developerConnection>
    <url>https://github.com/apache/mina-ftpserver/tree/${project.scm.tag}</url>
    <tag>master</tag>
  </scm>

  <properties>
    <project.build.outputTimestamp>2022-03-07T23:34:21Z</project.build.outputTimestamp>

    <!-- Disable the JAVA 8 Javadoc Lint -->
    <doclint>none</doclint>

    <!-- Set versions for depending jars -->
    <commons.codec.version>1.16.0</commons.codec.version>
    <commons.net.version>3.9.0</commons.net.version>
    <ftpserver.version>${project.version}</ftpserver.version>
    <hsqldb.version>1.8.0.10</hsqldb.version>
    <jcl.over.slf4j.version>1.7.36</jcl.over.slf4j.version>
    <junit.version>4.13.2</junit.version>
<<<<<<< HEAD
    <log4j.version>2.19.0</log4j.version>
    <mina.core.version>2.2.2</mina.core.version>
=======
    <log4j.version>2.20.0</log4j.version>
    <mina.core.version>2.1.6</mina.core.version>
>>>>>>> 175eb4d0
    <slf4j.api.version>1.7.36</slf4j.api.version>
    <slf4j.log4j12.version>1.7.36</slf4j.log4j12.version>
    <spring.context.version>2.5.5</spring.context.version>

    <!-- Checkstyle configuration -->
    <checkstyle.plugin.version>3.1.2</checkstyle.plugin.version>
    <checkstyle.version>9.3</checkstyle.version>
    <checkstyle.configdir>.</checkstyle.configdir>

    <!-- Java version to use -->
    <maven.compile.source>1.8</maven.compile.source>
    <maven.compile.target>1.8</maven.compile.target>
    <project.build.sourceEncoding>UTF-8</project.build.sourceEncoding>

    <!-- Maven plugin version -->
    <maven-javadoc-plugin-version>3.3.2</maven-javadoc-plugin-version>
  </properties>

  <dependencyManagement>
    <dependencies>
      <!-- Submodules -->
      <dependency>
        <groupId>${project.groupId}</groupId>
        <artifactId>ftplet-api</artifactId>
        <version>${project.version}</version>
      </dependency>

      <dependency>
        <groupId>${project.groupId}</groupId>
        <artifactId>ftpserver-core</artifactId>
        <version>${project.version}</version>
      </dependency>

      <dependency>
        <groupId>org.apache.mina</groupId>
        <artifactId>mina-core</artifactId>
        <version>${mina.core.version}</version>
      </dependency>

      <dependency>
        <groupId>org.springframework</groupId>
        <artifactId>spring-context</artifactId>
        <version>${spring.context.version}</version>
        <exclusions>
          <exclusion>
            <groupId>commons-logging</groupId>
            <artifactId>commons-logging</artifactId>
          </exclusion>
        </exclusions>
      </dependency>

      <!-- Logging -->
      <dependency>
        <groupId>org.slf4j</groupId>
        <artifactId>slf4j-api</artifactId>
        <version>${slf4j.api.version}</version>
      </dependency>

      <dependency>
        <groupId>org.slf4j</groupId>
        <artifactId>jcl-over-slf4j</artifactId>
        <version>${jcl.over.slf4j.version}</version>
      </dependency>

      <!-- Test dependencies -->
      <dependency>
        <groupId>junit</groupId>
        <artifactId>junit</artifactId>
        <version>${junit.version}</version>
      </dependency>

      <dependency>
        <groupId>commons-net</groupId>
        <artifactId>commons-net</artifactId>
        <version>${commons.net.version}</version>
      </dependency>

      <dependency>
        <groupId>org.slf4j</groupId>
        <artifactId>slf4j-log4j12</artifactId>
        <version>${slf4j.log4j12.version}</version>
      </dependency>

      <dependency>
        <groupId>org.apache.logging.log4j</groupId>
        <artifactId>log4j-core</artifactId>
        <version>${log4j.version}</version>
      </dependency>

      <dependency>
        <groupId>commons-codec</groupId>
        <artifactId>commons-codec</artifactId>
        <version>${commons.codec.version}</version>
      </dependency>

      <dependency>
        <groupId>hsqldb</groupId>
        <artifactId>hsqldb</artifactId>
        <version>${hsqldb.version}</version>
      </dependency>
    </dependencies>
  </dependencyManagement>

  <build>
    <defaultGoal>clean verify japicmp:cmp</defaultGoal>
    <pluginManagement>
      <plugins>
        <plugin>
          <groupId>org.apache.rat</groupId>
          <artifactId>apache-rat-plugin</artifactId>
          <inherited>true</inherited>
          <configuration>
            <excludeSubProjects>false</excludeSubProjects>
            <excludes>
              <!-- MAVEN_DEFAULT_EXCLUDES -->
              <exclude>**/target/**/*</exclude>
              <exclude>**/cobertura.ser</exclude>

              <!-- ECLIPSE_DEFAULT_EXCLUDES -->
              <exclude>**/.classpath</exclude>
              <exclude>**/.project</exclude>
              <exclude>**/.settings/**/*</exclude>

              <!-- IDEA_DEFAULT_EXCLUDES -->
              <exclude>**/*.iml</exclude>
              <exclude>**/*.ipr</exclude>
              <exclude>**/*.iws</exclude>

              <!-- MANIFEST_MF_EXCLUDES -->
              <exclude>**/MANIFEST.MF</exclude>

              <!-- 3RD_PARTY_LICENSES -->
              <exclude>**/LICENSE*</exclude>

              <!-- Missing license header in dependency reduced pom, see http://jira.codehaus.org/browse/MSHADE-48 -->
              <exclude>**/dependency-reduced-pom.xml</exclude>
            </excludes>
          </configuration>
          <executions>
            <execution>
              <phase>verify</phase>
              <goals>
                <goal>check</goal>
              </goals>
            </execution>
          </executions>
        </plugin>

        <plugin>
          <groupId>org.apache.maven.plugins</groupId>
          <artifactId>maven-release-plugin</artifactId>
          <configuration>
            <autoVersionSubmodules>true</autoVersionSubmodules>
          </configuration>
        </plugin>

        <plugin>
          <groupId>org.apache.maven.plugins</groupId>
          <artifactId>maven-source-plugin</artifactId>
        </plugin>

        <plugin>
          <groupId>org.apache.maven.plugins</groupId>
          <artifactId>maven-clean-plugin</artifactId>
        </plugin>

        <plugin>
          <groupId>org.apache.maven.plugins</groupId>
          <artifactId>maven-install-plugin</artifactId>
        </plugin>

        <plugin>
          <groupId>org.apache.maven.plugins</groupId>
          <artifactId>maven-javadoc-plugin</artifactId>
          <version>${maven-javadoc-plugin-version}</version>
          <configuration>
            <source>${maven.compile.source}</source>
          </configuration>
        </plugin>

        <plugin>
          <groupId>org.apache.maven.plugins</groupId>
          <artifactId>maven-checkstyle-plugin</artifactId>
          <version>${checkstyle.plugin.version}</version>
          <dependencies>
            <dependency>
              <groupId>com.puppycrawl.tools</groupId>
              <artifactId>checkstyle</artifactId>
              <version>${checkstyle.version}</version>
            </dependency>
          </dependencies>
        </plugin>
        
        <plugin>
          <groupId>com.github.siom79.japicmp</groupId>
          <artifactId>japicmp-maven-plugin</artifactId>
          <version>0.15.7</version>
          <configuration>
            <oldVersion>
              <dependency>
                <groupId>${project.groupId}</groupId>
                <artifactId>${project.artifactId}</artifactId>
                <!-- 
                Pick 1.1.2 for FTPSERVER-506 but it should be the previous version in more normal usage
                when you've been sure that binary compatibility has not been broken from release to release. 
                -->
                <version>1.1.2</version>
                <type>jar</type>
             </dependency>
            </oldVersion>
            <newVersion>
              <file>
                <path>${project.build.directory}/${project.artifactId}-${project.version}.jar</path>
              </file>
            </newVersion>
            <parameter>
              <onlyModified>true</onlyModified>
              <breakBuildOnBinaryIncompatibleModifications>true</breakBuildOnBinaryIncompatibleModifications>
              <breakBuildOnSourceIncompatibleModifications>true</breakBuildOnSourceIncompatibleModifications>
              <!-- skip japicmp on "mvn site" - use "mvn package site" to include report -->
              <ignoreMissingNewVersion>true</ignoreMissingNewVersion>
              <reportOnlyFilename>true</reportOnlyFilename>
              <skipPomModules>true</skipPomModules>
              <ignoreMissingClasses>false</ignoreMissingClasses>
              <overrideCompatibilityChangeParameters>
                <overrideCompatibilityChangeParameter>
                  <compatibilityChange>METHOD_NEW_DEFAULT</compatibilityChange>
                  <binaryCompatible>true</binaryCompatible>
                  <sourceCompatible>true</sourceCompatible>
                  <semanticVersionLevel>PATCH</semanticVersionLevel>
                </overrideCompatibilityChangeParameter>
              </overrideCompatibilityChangeParameters>
            </parameter>
          </configuration>
        </plugin>

      </plugins>
    </pluginManagement>

    <plugins>
      <plugin>
        <groupId>org.apache.maven.plugins</groupId>
        <artifactId>maven-enforcer-plugin</artifactId>
        <executions>
          <execution>
            <phase>validate</phase>
            <goals>
              <goal>enforce</goal>
            </goals>
            <configuration>
              <rules>
                <!-- Allow only Maven 2.0.5 and >2.0.7 -->
                <requireMavenVersion>
                  <version>(3.8,]</version>
                </requireMavenVersion>
              </rules>
            </configuration>
          </execution>
        </executions>
      </plugin>

      <plugin>
        <artifactId>maven-surefire-plugin</artifactId>
      </plugin>

      <plugin>
        <artifactId>maven-eclipse-plugin</artifactId>
        <version>2.10</version>
        <configuration>
          <downloadSources>true</downloadSources>
        </configuration>
      </plugin>

      <plugin>
        <groupId>org.apache.maven.plugins</groupId>       
        <artifactId>maven-release-plugin</artifactId>
        <configuration>
          <tagBase>https://svn.apache.org/repos/asf/mina/ftpserver/tags/</tagBase>
        </configuration>
      </plugin>

      <plugin>
        <artifactId>maven-remote-resources-plugin</artifactId>
        <executions>
          <execution>
            <goals>
              <goal>process</goal>
            </goals>
            <configuration>
              <resourceBundles>
                <resourceBundle>org.apache:apache-jar-resource-bundle:1.1</resourceBundle>
              </resourceBundles>
              <properties>
                <addLicense>true</addLicense>
              </properties>
            </configuration>
          </execution>
        </executions>
      </plugin>

      <plugin>
        <artifactId>maven-compiler-plugin</artifactId>
        <configuration>
          <source>${maven.compile.source}</source>
          <target>${maven.compile.target}</target>
        </configuration>
      </plugin>

      <plugin>
        <artifactId>maven-source-plugin</artifactId>
        <executions>
          <execution>
            <id>create-source-jar</id>
            <goals>
              <goal>jar</goal>
            </goals>
          </execution>
        </executions>
      </plugin>

      <plugin>
        <artifactId>maven-idea-plugin</artifactId>
        <version>2.2.1</version>
        <configuration>
          <jdkLevel>${maven.compile.source}</jdkLevel>
        </configuration>
      </plugin>

      <plugin>
        <artifactId>maven-jar-plugin</artifactId>
        <configuration>
          <archive>
            <addMavenDescriptor>false</addMavenDescriptor>
          </archive>
        </configuration>
      </plugin>

      <plugin>
        <groupId>org.apache.maven.plugins</groupId>
        <artifactId>maven-war-plugin</artifactId>
      </plugin>

      <plugin>
        <groupId>org.apache.rat</groupId>
        <artifactId>apache-rat-plugin</artifactId>
        <executions>
          <execution>
            <id>check-apache-license-header</id>
            <phase>validate</phase>
            <goals>
              <goal>check</goal>
            </goals>
          </execution>
        </executions>
      </plugin>
    </plugins>
  </build>

  <profiles>
    <profile>
      <id>apache-release</id>
      <build>
        <plugins>
          <plugin>
            <groupId>org.apache.maven.plugins</groupId>
            <artifactId>maven-javadoc-plugin</artifactId>
            <executions>
              <execution>
                <id>create-javadoc-jar</id>
                <goals>
                  <goal>javadoc</goal>
                </goals>
                <configuration>
                  <aggregate>true</aggregate>
                  <source>${maven.compile.source}</source>
                  <excludePackageNames>
                    *.impl:org.apache.ftpserver.example.*:org.apache.ftpserver.config.spring:org.apache.ftpserver.command.impl.listing:org.apache.ftpserver.listener.nio:org.apache.ftpserver.util
                  </excludePackageNames>
                </configuration>
              </execution>

              <execution>
                <id>create-site-javadoc</id>
                <phase>process-resources</phase>
                <goals>
                  <goal>aggregate</goal>
                </goals>
                <configuration>
                  <doctitle>Apache FtpServer ${project.version} Public API</doctitle>
                  <windowtitle>Apache FtpServer ${project.version} Public API</windowtitle>
                  <source>${maven.compile.source}</source>
                  <excludePackageNames>
                    *.impl:org.apache.ftpserver.example.*:org.apache.ftpserver.config.spring:org.apache.ftpserver.command.impl.listing:org.apache.ftpserver.listener.nio:org.apache.ftpserver.util
                  </excludePackageNames>
                </configuration>
              </execution>
            </executions>
          </plugin>
        </plugins>
      </build>
      <modules>
        <module>ftplet-api</module>
        <module>core</module>
        <module>examples</module>
      </modules>
    </profile>
    <profile>
      <id>enforce</id>
      <activation>
        <property>
          <name>enforce.activate</name>
        </property>
      </activation>
      <build>
        <plugins>
          <plugin>
            <artifactId>maven-checkstyle-plugin</artifactId>
            <version>${checkstyle.plugin.version}</version>
            <configuration>
              <configLocation>${checkstyle.configdir}/checkstyle.xml</configLocation>
              <suppressionsLocation>${checkstyle.configdir}/checkstyle-suppressions.xml</suppressionsLocation>
              <enableRulesSummary>false</enableRulesSummary>
              <propertyExpansion>basedir=${basedir}</propertyExpansion>
            </configuration>
            <dependencies>
              <dependency>
                <groupId>com.puppycrawl.tools</groupId>
                <artifactId>checkstyle</artifactId>
                <version>${checkstyle.version}</version>
              </dependency>
            </dependencies>
            <executions>
              <execution>
                <goals>
                  <goal>check</goal>
                </goals>
              </execution>
            </executions>
          </plugin>
        </plugins>
      </build>
    </profile>
    <profile>
      <id>japicmp</id>
      <activation>
        <property>
          <name>enforce.japicmp</name>
        </property>
      </activation>
      <build>
        <plugins>
          <plugin>
            <groupId>com.github.siom79.japicmp</groupId>
            <artifactId>japicmp-maven-plugin</artifactId>
            <executions>
              <execution>
                <phase>verify</phase>
                <goals>
                  <goal>cmp</goal>
                </goals>
              </execution>
            </executions>
          </plugin>
        </plugins>
      </build>
    </profile>    
  </profiles>

  <modules>
    <module>ftplet-api</module>
    <module>core</module>
    <module>examples</module>
    <module>distribution</module>
  </modules>
</project><|MERGE_RESOLUTION|>--- conflicted
+++ resolved
@@ -153,13 +153,8 @@
     <hsqldb.version>1.8.0.10</hsqldb.version>
     <jcl.over.slf4j.version>1.7.36</jcl.over.slf4j.version>
     <junit.version>4.13.2</junit.version>
-<<<<<<< HEAD
-    <log4j.version>2.19.0</log4j.version>
+    <log4j.version>2.20.0</log4j.version>
     <mina.core.version>2.2.2</mina.core.version>
-=======
-    <log4j.version>2.20.0</log4j.version>
-    <mina.core.version>2.1.6</mina.core.version>
->>>>>>> 175eb4d0
     <slf4j.api.version>1.7.36</slf4j.api.version>
     <slf4j.log4j12.version>1.7.36</slf4j.log4j12.version>
     <spring.context.version>2.5.5</spring.context.version>
